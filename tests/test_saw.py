"""Tests for saw.py. One can use these tests as examples.

IMPORTANT NOTES FOR DEVELOPERS, PLEASE READ:

It can take quite a long time to initialize a SAW object due to the
time it takes for SimAuto to start and then for it to load a case. In
order to keep these tests running in a reasonable amount of time, a
global SAW object, saw_14, is leveraged. This is unfortunate in that
it breaks one of the fundamental rules of good testing: test isolation.
Since this global object is used for most tests, it becomes important
for the test developer to "clean up after themselves." If you
change the state of the saw_14 object in a test (e.g. by calling
GetFieldList for a new object type), make sure to undo the state change
at the end of the test (e.g. removing the entry for that object type
from saw_14.object_fields). While this is a pain, it's better than
writing a test suite that takes 10 minutes to run a small handful of
tests.

Note that the saw_14 object is initialized in the setUpModule method,
and torn down in the tearDownModule. If we need to add another SAW
object corresponding to a different case (which is likely, seeing as
the IEEE 14 bus test case doesn't have all possible components), make
sure to follow the pattern used for saw_14: Initialize to None in
main code body, initialize actual SAW object in setUpModule (don't
forget to tag it as global!), and then call the object's exit() method
in tearDownModule.

Finally, please note that examples from docs/rst/snippets are executed
using doctest. These files use a suffix convention to determine which
.pwb file to use in the CASE_PATH constant.
"""

import logging
import os
import tempfile
import unittest
from unittest.mock import patch, MagicMock, Mock

import numpy as np
import pandas as pd

from esa import SAW, COMError, PowerWorldError, CommandNotRespectedError, Error
from esa.saw import convert_to_windows_path

# noinspection PyUnresolvedReferences
<<<<<<< HEAD
from tests.constants import PATH_14, PATH_2000, PATH_2000_mod, PATH_9, THIS_DIR, \
=======
from tests.constants import PATH_14, PATH_2000, PATH_2000_mod, PATH_9, \
    THIS_DIR, \
>>>>>>> 5baf3feb
    LTC_AUX_FILE, DATA_DIR, CANDIDATE_LINES, CASE_MAP, SNIPPET_FILES

# Initialize the 14 bus SimAutoWrapper. Adding type hinting to make
# development easier.
# noinspection PyTypeChecker
saw_14 = None  # type: SAW


# noinspection PyPep8Naming
def setUpModule():
    """In order to allow us to split the test cases by functionality
    under test without loading the case (which is expensive) for every
    test case, we'll load the case once. If more PowerWorld cases are
    added to this module, initialize them here.
    """
    global saw_14
    saw_14 = SAW(PATH_14)


# noinspection PyPep8Naming
def tearDownModule():
    """We need to ensure we clean up all our SimAuto servers, so call
    exit and then delete the wrappers here.
    """
    global saw_14
    saw_14.exit()
    del saw_14


########################################################################
# Misc tests
########################################################################


class InitializationTestCase(unittest.TestCase):
    """Test initialization."""

    def test_bad_path(self):
        with self.assertRaisesRegex(PowerWorldError, 'OpenCase: '):
            SAW(FileName='bogus')

    def test_init_expected_behavior(self):
        # Initialize
        my_saw_14 = SAW(PATH_14,
                        object_field_lookup=('bus', 'shunt'))

        # Ensure we have a log attribute.
        self.assertIsInstance(my_saw_14.log, logging.Logger)

        # Ensure our pwb_file_path matches our given path.
        self.assertEqual(PATH_14,
                         my_saw_14.pwb_file_path)

        # Ensure we have the expected object_fields.
        self.assertEqual(2, len(my_saw_14._object_fields))

        for f in ['bus', 'shunt']:
            df = my_saw_14._object_fields[f]
            self.assertIsInstance(df, pd.DataFrame)
            self.assertSetEqual({'key_field', 'internal_field_name',
                                 'field_data_type', 'description',
                                 'display_name'},
                                set(df.columns.to_numpy()))

    def test_error_during_dispatch(self):
        """Ensure an exception is raised if dispatch fails."""
        with patch('win32com.client.gencache.EnsureDispatch',
                   side_effect=TypeError):
            with self.assertRaises(TypeError):
                SAW(PATH_14, early_bind=True)


########################################################################
# Helper function tests
########################################################################


class ChangeAndConfirmParamsMultipleElementTestCase(unittest.TestCase):
    """Test change_and_confirm_params_multiple_element."""

    @classmethod
    def setUpClass(cls) -> None:
        # Get branch data, including LineStatus, which is a string.
        branch_key_fields = \
            saw_14.get_key_fields_for_object_type('branch')
        cls.branch_data = saw_14.GetParametersMultipleElement(
            ObjectType='branch',
            ParamList=(branch_key_fields['internal_field_name'].tolist()
                       + ['LineStatus']))
        # Make a copy so we can modify it without affecting the original
        # DataFrame.
        cls.branch_data_copy = cls.branch_data.copy()

    @classmethod
    def tearDownClass(cls) -> None:
        # Put the branches back as they were.
        # noinspection PyUnresolvedReferences
        saw_14.ChangeParametersMultipleElement(
            ObjectType='Branch', ParamList=cls.branch_data.columns.tolist(),
            ValueList=cls.branch_data.to_numpy().tolist())

    def test_with_string_value(self):
        """This test will prove the following has been resolved if this
        test passes:
        https://github.com/mzy2240/ESA/issues/8#issue-537818522
        """
        # Open the line from bus 6 to 13.
        from_6 = self.branch_data_copy['BusNum'] == 6
        to_13 = self.branch_data_copy['BusNum:1'] == 13
        self.branch_data_copy.loc[from_6 & to_13, 'LineStatus'] = 'Open'

        # Change and confirm.
        self.assertIsNone(
            saw_14.change_and_confirm_params_multiple_element(
                ObjectType='Branch', command_df=self.branch_data_copy))

    def test_success(self):
        """Send in a simple command that matches what's already in the
        case and ensure the output from PowerWorld matches.
        """
        # Create DataFrame which a) only modifies a couple elements
        # (not all), b) does not actually change anything (e.g. matches
        # the initial case values), and c) has NOT been cleaned (e.g.
        # bad data types (string where float should be), not sorted by
        # BusNum).
        # Part a) ensures the merge + comparison in the method is
        #   working.
        # Part b) means we don't need to clean up after ourselves and
        #   set things back.
        # Part c) ensures the user doesn't have to provide a perfect
        #   pre-cleaned DataFrame.
        command_df = pd.DataFrame(
            [[13, '1', 13.5, '5.8'],
             [3, ' 1 ', '94.2', '19.0']],
            columns=['BusNum', 'LoadID', 'LoadMW', 'LoadMVR']
        )

        # Patch the call to ChangeParametersMultipleElement.
        with patch.object(saw_14, 'ChangeParametersMultipleElement'):
            self.assertIsNone(
                saw_14.change_and_confirm_params_multiple_element(
                    ObjectType='load', command_df=command_df))

    def test_failure_numeric(self):
        """Don't actually send in a command, and ensure that we get
        an exception.
        """
        # Note this DataFrame is only one value off from what's in the
        # base case model (130.5 in first row).
        command_df = pd.DataFrame(
            [[13, '1', 130.5, '5.8'],
             [3, ' 1 ', '94.2', '19.0']],
            columns=['BusNum', 'LoadID', 'LoadMW', 'LoadMVR']
        )

        # Patch the call to ChangeParametersMultipleElement.
        with patch.object(saw_14, 'ChangeParametersMultipleElement'):
            with self.assertRaisesRegex(CommandNotRespectedError,
                                        'After calling .* not all parameters'):
                saw_14.change_and_confirm_params_multiple_element(
                    ObjectType='load', command_df=command_df)

    def test_failure_string(self):
        """Don't actually send in a command, and ensure that we get
        an exception.
        """
        # Note this DataFrame is only one value off from what's in the
        # base case model (all loads are in).
        command_df = pd.DataFrame(
            [[13, '1', 'Closed'],
             [3, ' 1 ', 'Open']],
            columns=['BusNum', 'LoadID', 'LoadStatus']
        )

        # Patch the call to ChangeParametersMultipleElement.
        with patch.object(saw_14, 'ChangeParametersMultipleElement'):
            with self.assertRaisesRegex(CommandNotRespectedError,
                                        'After calling .* not all parameters'):
                saw_14.change_and_confirm_params_multiple_element(
                    ObjectType='load', command_df=command_df)


class ChangeParametersMultipleElementDFTestCase(unittest.TestCase):
    """Test change_parameters_multiple_element_df."""

    def test_success(self):
        """Send in a simple command that matches what's already in the
        case and ensure the output from PowerWorld matches.
        """
        # Create DataFrame for sending in commands, and ensure that
        # ChangeParametersMultipleElement is called correctly.
        cols = ['BusNum', 'LoadID', 'LoadMW', 'LoadMVR']
        command_df = pd.DataFrame(
            [[13, '1', 13.8, '5.1'],
             [3, ' 1 ', '94.9', '29.0']],
            columns=cols
        )

        # Patch the call to ChangeParametersMultipleElement.
        with patch.object(saw_14, 'ChangeParametersMultipleElement') as p:
            self.assertIsNone(
                saw_14.change_parameters_multiple_element_df(
                    ObjectType='load', command_df=command_df))

        self.assertEqual(1, p.call_count)
        self.assertDictEqual(
            p.mock_calls[0][2],
            {'ObjectType': 'load', 'ParamList': cols,
             # Note the DataFrame will get sorted by bus number, and
             # type casting will be applied.
             'ValueList': [[3, '1', 94.9, 29.0], [13, '1', 13.8, 5.1]]}
        )


class CleanDFOrSeriesTestCase(unittest.TestCase):
    def test_bad_df_columns(self):
        """If the DataFrame columns are not valid fields, we should get
        an error.
        """
        bad_df = pd.DataFrame([[1, 'bleh']], columns=['BusNum', 'bleh'])
        with self.assertRaisesRegex(ValueError, 'The given object has fields'):
            saw_14.clean_df_or_series(obj=bad_df, ObjectType='gen')

    def test_bad_df_columns_2(self):
        """This time, use upper-case so we don't get an index error."""
        bad_df = pd.DataFrame([[1, 'bleh']], columns=['BusNum', 'Bleh'])
        with self.assertRaisesRegex(ValueError, 'The given object has fields'):
            saw_14.clean_df_or_series(obj=bad_df, ObjectType='gen')

    # noinspection PyMethodMayBeStatic
    def test_works_df(self):
        """Ensure that when using valid fields, the DataFrame comes back
        as expected.
        """
        df_in = pd.DataFrame([[' 6    ', '7.2234 ', ' yes '],
                              [' 3', '11', '   no ']],
                             columns=['BusNum', 'GenMW', 'GenAGCAble'])
        df_expected = pd.DataFrame([[3, 11.0, 'no'], [6, 7.2234, 'yes']],
                                   columns=['BusNum', 'GenMW', 'GenAGCAble'])

        df_actual = saw_14.clean_df_or_series(obj=df_in, ObjectType='gen')

        pd.testing.assert_frame_equal(df_actual, df_expected)

    def test_bad_type(self):
        """Ensure a TypeError is raised if 'obj' is a bad type."""
        with self.assertRaisesRegex(TypeError, 'The given object is not a Da'):
            # noinspection PyTypeChecker
            saw_14.clean_df_or_series(obj=42, ObjectType='shunt')

    def test_series_bad_index(self):
        """If a Series has an Index that doesn't match known fields, we
        should get an exception.
        """
        bad_series = pd.Series([1, 'a'], index=['BusNum', 'Bad_Field'])
        with self.assertRaisesRegex(ValueError, 'The given object has fields'):
            saw_14.clean_df_or_series(obj=bad_series, ObjectType='gen')


class GetKeyFieldsForObjectType(unittest.TestCase):
    """Test the get_key_fields_for_object_type method."""

    def test_gens(self):
        """Gens should have bus number and generator ID key fields."""
        # Query.
        result = saw_14.get_key_fields_for_object_type("Gen")
        # Check length.
        self.assertEqual(2, result.shape[0])
        # Check fields.
        self.assertEqual('BusNum', result.loc[0, 'internal_field_name'])
        self.assertEqual('GenID', result.loc[1, 'internal_field_name'])

    def test_branches(self):
        """Branches have three key fields: bus from, bus to, and circuit
        ID.
        """
        # Query
        result = saw_14.get_key_fields_for_object_type("Branch")
        # Check length.
        self.assertEqual(3, result.shape[0])
        # Check fields.
        self.assertEqual('BusNum', result.loc[0, 'internal_field_name'])
        self.assertEqual('BusNum:1', result.loc[1, 'internal_field_name'])
        self.assertEqual('LineCircuit', result.loc[2, 'internal_field_name'])

    def test_buses(self):
        """Buses should only have one key field - their number."""
        # Query.
        result = saw_14.get_key_fields_for_object_type("Bus")
        # Check length.
        self.assertEqual(1, result.shape[0])
        # Check fields.
        self.assertEqual('BusNum', result.loc[0, 'internal_field_name'])

    def test_shunts(self):
        """Shunts, similar to generators, will have a bus number and an
        ID."""
        # Query.
        result = saw_14.get_key_fields_for_object_type("Shunt")
        # Check length.
        self.assertEqual(2, result.shape[0])
        # Check fields.
        self.assertEqual('BusNum', result.loc[0, 'internal_field_name'])
        self.assertEqual('ShuntID', result.loc[1, 'internal_field_name'])

    def test_nonexistent_object(self):
        """Not really sure why this raises a COMError rather than a
        PowerWorldError..."""
        with self.assertRaises(COMError):
            saw_14.get_key_fields_for_object_type('sorry, not here')

    def test_cached(self):
        """Test that the "caching" is working as intended."""
        # Generators are in the default listing.
        with patch.object(saw_14, '_call_simauto',
                          wraps=saw_14._call_simauto) as p:
            kf = saw_14.get_key_fields_for_object_type('GEN')

        self.assertIsInstance(kf, pd.DataFrame)
        self.assertEqual(0, p.call_count)

        # Now, actually look something up.
        with patch.object(saw_14, '_call_simauto',
                          wraps=saw_14._call_simauto) as p:
            kf = saw_14.get_key_fields_for_object_type('area')

        self.assertIsInstance(kf, pd.DataFrame)
        self.assertEqual(1, p.call_count)


class GetKeyFieldListTestCase(unittest.TestCase):
    """Test get_key_field_list."""

    @classmethod
    def tearDownClass(cls) -> None:
        # Remove the cached three winding transformer from saw_14 to
        # avoid screwing up state for other tests.
        del saw_14._object_key_fields['3wxformer']
        del saw_14._object_fields['3wxformer']

    def test_gen(self):
        """Ensure generator listing matches."""
        # Ensure this one is cached.
        self.assertIn('gen', saw_14._object_key_fields)

        # Ensure the list comes back correctly.
        self.assertListEqual(['BusNum', 'GenID'],
                             saw_14.get_key_field_list('Gen'))

    def test_3wxformer(self):
        """Ensure 3WXFormer listing matches."""
        # Ensure this is NOT cached.
        self.assertNotIn('3wxformer', saw_14._object_key_fields)

        # Ensure the list comes back correctly.
        self.assertListEqual(
            ['BusIdentifier', 'BusIdentifier:1', 'BusIdentifier:2',
             'LineCircuit'],
            saw_14.get_key_field_list('3WXFormer')
        )


class GetPowerFlowResultsTestCase(unittest.TestCase):
    """Test get_power_flow_result"""

    @classmethod
    def setUpClass(cls) -> None:
        """Run the power flow to ensure we have results to fetch."""
        saw_14.SolvePowerFlow()

    def test_bad_field(self):
        with self.assertRaisesRegex(ValueError, 'Unsupported ObjectType'):
            saw_14.get_power_flow_results(ObjectType='nonexistent')

    def test_all_valid_types_except_shunts(self):
        """Loop and sub test over all types, except shunts."""
        # Loop over the POWER_FLOW_FIELDS dictionary.
        for object_type, object_fields in SAW.POWER_FLOW_FIELDS.items():
            # Skip shunts, we'll do that separately (there aren't any
            # in the 14 bus model).
            if object_type == 'shunt':
                continue

            # Perform a test for each valid type.
            with self.subTest(object_type):
                # Get results.
                result = saw_14.get_power_flow_results(ObjectType=object_type)
                # We should get a DataFrame back.
                self.assertIsInstance(result, pd.DataFrame)
                # Ensure the DataFrame has all the columns we expect.
                self.assertSetEqual(set(result.columns.to_numpy()),
                                    set(object_fields))
                # No NaNs.
                self.assertFalse(result.isna().any().any())

    def test_shunt(self):
        """There are no shunts in the IEEE 14 bus model."""
        self.assertIsNone(saw_14.get_power_flow_results('shunt'))


class IdentifyNumericFieldsTestCase(unittest.TestCase):
    """Test identify_numeric_fields."""

    # noinspection PyMethodMayBeStatic
    def test_correct(self):
        # Intentionally make the fields out of alphabetical order.
        fields = ['LineStatus', 'LockOut', 'LineR', 'LineX', 'BusNum']
        np.testing.assert_array_equal(
            saw_14.identify_numeric_fields(
                ObjectType='Branch', fields=fields),
            np.array([False, False, True, True, True])
        )


class SetSimAutoPropertyTestCase(unittest.TestCase):
    """Test the set_simauto_property method. To avoid conflicts with
    other tests we'll create a fresh SAW instance here.
    """

    @classmethod
    def setUpClass(cls) -> None:
        cls.saw = SAW(PATH_14, early_bind=True)

    @classmethod
    def tearDownClass(cls) -> None:
        # noinspection PyUnresolvedReferences
        cls.saw.exit()

    def test_set_create_if_not_found_true(self):
        self.saw.set_simauto_property('CreateIfNotFound', True)
        self.assertTrue(self.saw._pwcom.CreateIfNotFound)

    def test_set_create_if_not_found_false(self):
        self.saw.set_simauto_property('CreateIfNotFound', False)
        self.assertFalse(self.saw._pwcom.CreateIfNotFound)

    def test_set_create_if_not_found_bad_value(self):
        with self.assertRaisesRegex(
                ValueError, 'The given property_value, bad, is invalid'):
            self.saw.set_simauto_property('CreateIfNotFound', 'bad')

    def test_set_ui_visible_true(self):
        # Patch the _pwcom object so we don't actually activate the UI.
        # If we actually activate the UI, it can cause the tests to
        # hang. E.g., if an update is available which requires user
        # input as to whether to download or wait.
        with patch.object(self.saw, '_pwcom') as p:
            self.saw.set_simauto_property('UIVisible', True)

        self.assertTrue(p.UIVisible)

    def test_set_ui_visible_false(self):
        self.saw.set_simauto_property('UIVisible', False)
        self.assertFalse(self.saw._pwcom.UIVisible)

    def test_set_ui_visible_bad_value(self):
        with self.assertRaisesRegex(
                ValueError, 'The given property_value, bad, is invalid'):
            self.saw.set_simauto_property('UIVisible', 'bad')

    def test_set_current_dir_here(self):
        self.saw.set_simauto_property(property_name='CurrentDir',
                                      property_value=THIS_DIR)
        self.assertEqual(self.saw._pwcom.CurrentDir, THIS_DIR)

    def test_set_current_dir_bad(self):
        with self.assertRaisesRegex(ValueError, 'The given path for Current'):
            self.saw.set_simauto_property(property_name='CurrentDir',
                                          property_value=r'C:\bad\path')

    def test_set_bad_property_name(self):
        m = 'The given property_name, junk,'
        with self.assertRaisesRegex(ValueError, m):
            self.saw.set_simauto_property(property_name='junk',
                                          property_value='42')


########################################################################
# SimAuto functions tests
########################################################################


class ChangeParametersMultipleElementTestCase(unittest.TestCase):
    """Test ChangeParametersMultipleElement"""

    @classmethod
    def setUpClass(cls) -> None:
        # Get generator key fields.
        cls.key_field_df_gens = saw_14.get_key_fields_for_object_type('gen')
        cls.params = \
            cls.key_field_df_gens['internal_field_name'].to_numpy().tolist()
        # Combine key fields with our desired attribute.
        cls.params.append('GenVoltSet')
        cls.gen_v_pu = saw_14.GetParametersMultipleElement(
            ObjectType='gen', ParamList=cls.params)

    # noinspection PyUnresolvedReferences
    @classmethod
    def tearDownClass(cls) -> None:
        """Always be nice and clean up after yourself and put your toys
        away. No, but seriously, put the voltage set points back."""
        value_list = cls.gen_v_pu.to_numpy().tolist()
        saw_14.ChangeParametersMultipleElement(
            ObjectType='gen', ParamList=cls.params, ValueList=value_list)

    # noinspection DuplicatedCode
    def test_change_gen_voltage_set_points(self):
        """Set all generator voltages to 1, and ensure the command
        sticks.
        """
        # https://www.powerworld.com/WebHelp/#MainDocumentation_HTML/ChangeParametersMultipleElement_Sample_Code_Python.htm%3FTocPath%3DAutomation%2520Server%2520Add-On%2520(SimAuto)%7CAutomation%2520Server%2520Functions%7C_____9
        # Start by converting our generator data to a list of lists.
        value_list = self.gen_v_pu.to_numpy().tolist()

        # Loop over the values, set to 1.
        # noinspection PyTypeChecker
        for v in value_list:
            # Set voltage at 1.
            v[-1] = 1.0

        # Send in the command.
        # noinspection PyTypeChecker
        self.assertIsNone(saw_14.ChangeParametersMultipleElement(
            ObjectType='gen', ParamList=self.params, ValueList=value_list))

        # Check results.
        gen_v = saw_14.GetParametersMultipleElement(
            ObjectType='gen', ParamList=self.params)

        # Our present results should not be the same as the original.
        try:
            pd.testing.assert_frame_equal(gen_v, self.gen_v_pu)
        except AssertionError:
            # Frames are not equal. Success.
            pass
        else:
            self.fail('DataFrames are equal, but they should not be.')

        # Our current results should have all 1's for the GenRegPUVolt
        # column.
        # actual = pd.to_numeric(gen_v['GenRegPUVolt']).to_numpy()
        actual = pd.to_numeric(gen_v['GenVoltSet']).to_numpy()
        expected = np.array([1.0] * actual.shape[0])

        np.testing.assert_array_equal(actual, expected)

    def test_missing_key_fields(self):
        # Extract a portion of the gen_v_pu DataFrame which was created
        # in setUpClass. Notably, this is missing GenID.
        df = self.gen_v_pu[['BusNum', 'GenVoltSet']]

        # Convert to list.
        value_list = df.to_numpy().tolist()

        with self.assertRaisesRegex(PowerWorldError,
                                    'does not adequately define each object'):
            saw_14.ChangeParametersMultipleElement(
                ObjectType='gen', ParamList=['BusNum', 'GenVoltSet'],
                ValueList=value_list)

    def test_bad_object_type(self):
        with self.assertRaisesRegex(PowerWorldError,
                                    'Object type bad not recognized'):
            saw_14.ChangeParametersMultipleElement(ObjectType='bad',
                                                   ParamList=['BusNum'],
                                                   ValueList=[[1]])

    def test_mismatched_list_lengths(self):
        # Start by converting our generator data to a list of lists.
        value_list = self.gen_v_pu.to_numpy().tolist()

        # Delete an entry.
        # noinspection PyUnresolvedReferences
        del value_list[1][-1]

        m = 'Number of fields and number of values given are not equal'
        with self.assertRaisesRegex(PowerWorldError, m):
            # noinspection PyTypeChecker
            saw_14.ChangeParametersMultipleElement(
                ObjectType='gen', ParamList=self.params,
                ValueList=value_list
            )


class ChangeParametersMultipleElementExpectedFailure(unittest.TestCase):
    """Test case to illustrate the PowerWorld sometimes will not report
    an error, but won't actually change a parameter when you ask it to.
    TODO: Determine the mechanism by which PowerWorld does or does not
        change values. Could we check if they're "changeable" before
        hand?
    """

    @classmethod
    def setUpClass(cls) -> None:
        # Get generator key fields.
        cls.key_field_df_gens = saw_14.get_key_fields_for_object_type('gen')
        cls.params = \
            cls.key_field_df_gens['internal_field_name'].to_numpy().tolist()
        # Combine key fields with our desired attribute.
        cls.params.append('GenRegPUVolt')
        cls.gen_v_pu = saw_14.GetParametersMultipleElement(
            ObjectType='gen', ParamList=cls.params)

    # noinspection DuplicatedCode
    @unittest.expectedFailure
    def test_change_gen_voltage_set_points(self):
        """Set all generator voltages to 1, and ensure the command
        sticks.
        """
        # https://www.powerworld.com/WebHelp/#MainDocumentation_HTML/ChangeParametersMultipleElement_Sample_Code_Python.htm%3FTocPath%3DAutomation%2520Server%2520Add-On%2520(SimAuto)%7CAutomation%2520Server%2520Functions%7C_____9
        # Start by converting our generator data to a list of lists.
        value_list = self.gen_v_pu.to_numpy().tolist()

        # Loop over the values, set to 1.
        # noinspection PyTypeChecker
        for v in value_list:
            # Set voltage at 1.
            v[-1] = 1.0

        # Send in the command.
        # noinspection PyTypeChecker
        self.assertIsNone(saw_14.ChangeParametersMultipleElement(
            ObjectType='gen', ParamList=self.params, ValueList=value_list))

        # Check results.
        gen_v = saw_14.GetParametersMultipleElement(
            ObjectType='gen', ParamList=self.params)

        # Our present results should not be the same as the original.
        try:
            pd.testing.assert_frame_equal(gen_v, self.gen_v_pu)
        except AssertionError:
            # Frames are not equal. Success.
            pass
        else:
            self.fail('DataFrames are equal, but they should not be.')

    # noinspection DuplicatedCode
    @unittest.expectedFailure
    def test_change_gen_voltage_set_points_via_helper(self):
        """Use change_and_confirm_params_multiple_element.
        """
        command_df = self.gen_v_pu.copy(deep=True)
        command_df['GenRegPUVolt'] = 1.0

        # noinspection PyNoneFunctionAssignment
        result = saw_14.change_and_confirm_params_multiple_element(
            ObjectType='gen', command_df=command_df)

        self.assertIsNone(result)


class ChangeParametersMultipleElementFlatInputTestCase(unittest.TestCase):
    """Test ChangeParametersMultipleElementFlatInput"""

    @classmethod
    def setUpClass(cls) -> None:
        # Get generator key fields.
        cls.key_field_df_gens = saw_14.get_key_fields_for_object_type('gen')
        cls.params = \
            cls.key_field_df_gens['internal_field_name'].to_numpy().tolist()
        # Combine key fields with our desired attribute.
        cls.params.append('GenVoltSet')
        cls.gen_v_pu = saw_14.GetParametersMultipleElement(
            ObjectType='gen', ParamList=cls.params)

    # noinspection PyUnresolvedReferences
    @classmethod
    def tearDownClass(cls) -> None:
        """Always be nice and clean up after yourself and put your toys
        away. No, but seriously, put the voltage set points back."""
        value_list = cls.gen_v_pu.to_numpy().tolist()
        num_objects = len(value_list)
        flattened_value_list = [val for sublist in value_list for val in
                                sublist]
        saw_14.ChangeParametersMultipleElementFlatInput(
            ObjectType='gen', ParamList=cls.params,
            NoOfObjects=num_objects, ValueList=flattened_value_list)

    # noinspection DuplicatedCode
    def test_change_gen_voltage_set_points(self):
        """Set all generator voltages to 1, and ensure the command
        sticks.
        """
        # https://www.powerworld.com/WebHelp/#MainDocumentation_HTML/ChangeParametersMultipleElement_Sample_Code_Python.htm%3FTocPath%3DAutomation%2520Server%2520Add-On%2520(SimAuto)%7CAutomation%2520Server%2520Functions%7C_____9
        # Start by converting our generator data to a list of lists.
        value_list = self.gen_v_pu.to_numpy().tolist()

        # Loop over the values, set to 1.
        # noinspection PyTypeChecker
        for v in value_list:
            # Set voltage at 1.
            v[-1] = 1.0

        # Send in the command.
        # noinspection PyTypeChecker
        num_objects = len(value_list)
        # noinspection PyTypeChecker
        flattened_value_list = [val for sublist in value_list for val in
                                sublist]
        self.assertIsNone(saw_14.ChangeParametersMultipleElementFlatInput(
            ObjectType='gen', ParamList=self.params,
            NoOfObjects=num_objects, ValueList=flattened_value_list))

        # Check results.
        gen_v = saw_14.GetParametersMultipleElement(
            ObjectType='gen', ParamList=self.params)

        # Our present results should not be the same as the original.
        try:
            pd.testing.assert_frame_equal(gen_v, self.gen_v_pu)
        except AssertionError:
            # Frames are not equal. Success.
            pass
        else:
            self.fail('DataFrames are equal, but they should not be.')

        # Our current results should have all 1's for the GenRegPUVolt
        # column.
        # actual = pd.to_numeric(gen_v['GenRegPUVolt']).to_numpy()
        actual = pd.to_numeric(gen_v['GenVoltSet']).to_numpy()
        expected = np.array([1.0] * actual.shape[0])

        np.testing.assert_array_equal(actual, expected)

    # noinspection PyTypeChecker
    def test_nested_value_list(self):
        with self.assertRaisesRegex(Error,
                                    'The value list has to be a 1-D array'):
            value_list = self.gen_v_pu.to_numpy().tolist()
            num_objects = len(value_list)
            saw_14.ChangeParametersMultipleElementFlatInput(
                ObjectType='gen', ParamList=self.params,
                NoOfObjects=num_objects, ValueList=value_list)


class ChangeParametersTestCase(unittest.TestCase):
    """Test ChangeParameters.

    TODO: This test case could use some more tests, e.g. expected
        errors, etc.
    """

    @classmethod
    def setUpClass(cls) -> None:
        cls.line_key_fields = saw_14.get_key_fields_for_object_type(
            'Branch')['internal_field_name'].tolist()
        cls.line_r = ['LineR']
        cls.params = cls.line_key_fields + cls.line_r
        cls.line_data = saw_14.GetParametersMultipleElement(
            ObjectType='Branch', ParamList=cls.params)

    @classmethod
    def tearDownClass(cls) -> None:
        """Be a good boy and put things back the way you found them."""
        # noinspection PyUnresolvedReferences
        saw_14.change_and_confirm_params_multiple_element(
            'Branch', cls.line_data)

    def test_change_line_r(self):
        # Let's just change the first line resistance.
        new_r = self.line_data.iloc[0]['LineR'] * 2
        # Intentionally making a copy so that we don't modify the
        # original DataFrame - we'll be using that to reset the line
        # parameters after this test has run.
        value_series = self.line_data.iloc[0].copy()
        value_series['LineR'] = new_r
        values_list = value_series.tolist()
        saw_14.ChangeParameters('Branch', self.params, values_list)

        # Retrieve the updated line parameters.
        new_line_data = saw_14.GetParametersMultipleElement(
            'Branch', self.params)

        # Ensure the update went through.
        self.assertEqual(new_line_data.iloc[0]['LineR'], new_r)


class ChangeParametersSingleElementTestCase(unittest.TestCase):
    """Test ChangeParametersSingleElement.

    TODO: This test case could use some more tests, e.g. expected
        errors, etc.
    """

    @classmethod
    def setUpClass(cls) -> None:
        cls.line_key_fields = saw_14.get_key_fields_for_object_type(
            'Branch')['internal_field_name'].tolist()
        cls.line_r = ['LineR']
        cls.params = cls.line_key_fields + cls.line_r
        cls.line_data = saw_14.GetParametersMultipleElement(
            ObjectType='Branch', ParamList=cls.params)

    @classmethod
    def tearDownClass(cls) -> None:
        """Be a good boy and put things back the way you found them."""
        # noinspection PyUnresolvedReferences
        saw_14.change_and_confirm_params_multiple_element(
            'Branch', cls.line_data)

    def test_change_line_r(self):
        # Let's just change the first line resistance.
        new_r = self.line_data.iloc[0]['LineR'] * 2
        # Intentionally making a copy so that we don't modify the
        # original DataFrame - we'll be using that to reset the line
        # parameters after this test has run.
        value_series = self.line_data.iloc[0].copy()
        value_series['LineR'] = new_r
        values_list = value_series.tolist()
        saw_14.ChangeParametersSingleElement('Branch', self.params,
                                             values_list)

        # Retrieve the updated line parameters.
        new_line_data = saw_14.GetParametersMultipleElement(
            'Branch', self.params)

        # Ensure the update went through.
        self.assertEqual(new_line_data.iloc[0]['LineR'], new_r)


class GetFieldListTestCase(unittest.TestCase):
    """Test the GetFieldList method"""

    def check_field_list(self, field_list):
        """Helper to check a returned field list DataFrame."""
        self.assertIsInstance(field_list, pd.DataFrame)
        self.assertEqual(saw_14.FIELD_LIST_COLUMNS,
                         field_list.columns.to_numpy().tolist())
        pd.testing.assert_frame_equal(
            field_list, field_list.sort_values(by=['internal_field_name']))

    def test_does_not_call_simauto_if_not_necessary(self):
        """Ensure that if the field list has already been accessed for
        the given object type that SimAuto is not called again.
        """
        # Generators are looked up by default on initialization.
        with patch.object(saw_14, '_call_simauto') as m:
            field_list = saw_14.GetFieldList(ObjectType='gen')

        # Ensure DataFrame is as expected.
        self.check_field_list(field_list)

        # Ensure _call_simauto was not called
        self.assertEqual(m.call_count, 0)

    def test_simauto_called_for_new_object_type(self):
        """Ensure that for a new object type, SimAuto is called and
        the new result is stored in the object_fields dictionary.
        """
        # Let's look up field for three winding transformers.
        # Cast to lower case so we can easily use the variable later.
        obj_type = '3WXFormer'.lower()

        # Start by ensuring we don't currently have this in the
        # dictionary.
        self.assertNotIn(obj_type, saw_14._object_fields)

        # Call GetFieldList.
        try:
            with patch.object(saw_14, '_call_simauto',
                              wraps=saw_14._call_simauto) as p:
                field_list = saw_14.GetFieldList(ObjectType=obj_type)

            # Check our field list.
            self.check_field_list(field_list)

            # Ensure _call_simauto was called.
            self.assertEqual(p.call_count, 1)
            p.assert_called_with('GetFieldList', obj_type)

            # We should now have the object type in the object_fields
            # attribute.
            self.assertIn(obj_type, saw_14._object_fields)

        finally:
            # Always remove from the object_fields dictionary to avoid
            # state changes that could impact other tests.
            del saw_14._object_fields[obj_type]

    def test_copy_true(self):
        """Ensure we get a copy when asked for."""
        field_list = saw_14.GetFieldList('gen', copy=True)
        self.assertIsNot(field_list, saw_14._object_fields['gen'])

    def test_copy_false(self):
        """Ensure we don't get a copy when we don't ask for it."""
        field_list = saw_14.GetFieldList('branch')
        self.assertIs(field_list, saw_14._object_fields['branch'])

    def test_works_if_object_type_not_in_model(self):
        """Ensure we still get a valid field listing even if the given
        object type is not in the model. Shunts are not present in the
        14 bus test case.
        """
        field_list = saw_14.GetFieldList('shunt')
        self.check_field_list(field_list)


class GetParametersMultipleElementTestCase(unittest.TestCase):
    """Test GetParametersMultipleElement"""

    def test_get_gen_voltage_set_points(self):
        params = ['BusNum', 'GenID', 'GenRegPUVolt']
        results = saw_14.GetParametersMultipleElement(
            ObjectType='gen', ParamList=params)

        self.assertIsInstance(results, pd.DataFrame)
        self.assertSetEqual(set(params), set(results.columns.to_numpy()))

    def test_shunts_returns_none(self):
        """There are no shunts in the 14 bus model."""
        results = saw_14.GetParametersMultipleElement(ObjectType='shunt',
                                                      ParamList=['BusNum'])
        self.assertIsNone(results)

    def test_get_nonexistent_parameter(self):
        """We should get a ValueError for a bogus parameter."""
        with self.assertRaisesRegex(ValueError, 'The given object has fields'):
            saw_14.GetParametersMultipleElement(
                ObjectType='branch', ParamList=['ThisNotReal'])

    def test_bad_object_type(self):
        """A bad object type should raise an exception."""
        with self.assertRaises(PowerWorldError):
            saw_14.GetParametersMultipleElement(
                ObjectType='bogus', ParamList=['BusNum']
            )


class GetParametersMultipleElementFlatOutput(unittest.TestCase):
    """Test GetParametersMultipleElementFlatOutput"""

    def test_get_gen_voltage_set_points(self):
        params = ['BusNum', 'GenID', 'GenRegPUVolt']
        results = saw_14.GetParametersMultipleElementFlatOutput(
            ObjectType='gen', ParamList=params)

        self.assertIsInstance(results, tuple)

        # Check that the length of the tuple is as expected, noting that
        # the first two elements denote the number of elements and
        # number of fields per element.
        self.assertEqual(int(results[0]) * int(results[1]) + 2,
                         len(results))

    def test_shunts(self):
        # 14 bus has no shunts.
        kf = saw_14.get_key_field_list('shunt')
        self.assertIsNone(
            saw_14.GetParametersMultipleElementFlatOutput(
                'shunt', kf))


class GetParametersSingleElementTestCase(unittest.TestCase):
    """Test GetParameterSingleElement method."""

    # noinspection PyMethodMayBeStatic
    def test_expected_results(self):
        fields = ['BusNum', 'BusNum:1', 'LineCircuit', 'LineX']

        actual = saw_14.GetParametersSingleElement(
            ObjectType='branch', ParamList=fields, Values=[4, 9, '1', 0])

        expected = pd.Series([4, 9, '1', 0.556180], index=fields)

        pd.testing.assert_series_equal(actual, expected)

    def test_nonexistent_object(self):
        """Ensure an exception is raised if the object cannot be found.
        """
        with self.assertRaisesRegex(PowerWorldError, 'Object not found'):
            # 14 bus certainly does not have a 100th bus.
            # noinspection PyUnusedLocal
            actual = saw_14.GetParametersSingleElement(
                ObjectType='gen', ParamList=['BusNum', 'GenID', 'GenMW'],
                Values=[100, '1', 0]
            )

    def test_bad_field(self):
        """Ensure an exception is raised when a bad field is provided.
        """
        with self.assertRaisesRegex(ValueError, 'The given object has fields'):
            saw_14.GetParametersSingleElement(
                ObjectType='gen', ParamList=['BusNum', 'GenID', 'BogusParam'],
                Values=[1, '1', 0]
            )


class GetParametersTestCase(unittest.TestCase):
    """Test GetParameters method."""

    # noinspection PyMethodMayBeStatic
    def test_expected_results(self):
        fields = ['BusNum', 'BusNum:1', 'LineCircuit', 'LineX']

        actual = saw_14.GetParameters(
            ObjectType='branch', ParamList=fields, Values=[4, 9, '1', 0])

        expected = pd.Series([4, 9, '1', 0.556180], index=fields)

        pd.testing.assert_series_equal(actual, expected)

    def test_nonexistent_object(self):
        """Ensure an exception is raised if the object cannot be found.
        """
        with self.assertRaisesRegex(PowerWorldError, 'Object not found'):
            # 14 bus certainly does not have a 100th bus.
            # noinspection PyUnusedLocal
            actual = saw_14.GetParameters(
                ObjectType='gen', ParamList=['BusNum', 'GenID', 'GenMW'],
                Values=[100, '1', 0]
            )

    def test_bad_field(self):
        """Ensure an exception is raised when a bad field is provided.
        """
        with self.assertRaisesRegex(ValueError, 'The given object has fields'):
            saw_14.GetParameters(
                ObjectType='gen', ParamList=['BusNum', 'GenID', 'BogusParam'],
                Values=[1, '1', 0]
            )


class GetSpecificFieldListTestCase(unittest.TestCase):
    """Test GetSpecificFieldList"""

    def helper(self, df):
        """Helper for checking basic DataFrame attributes."""
        # Ensure columns match up.
        self.assertListEqual(list(df.columns),
                             saw_14.SPECIFIC_FIELD_LIST_COLUMNS)

        # The dtypes for all columns should be strings, which are
        # 'objects' in Pandas.
        self.assertTrue((df.dtypes == np.dtype('O')).all())

        # Ensure we're sorted by the first column.
        self.assertTrue(
            df[saw_14.SPECIFIC_FIELD_LIST_COLUMNS[0]].is_monotonic_increasing)

        # Ensure the index starts at 0 and is monotonic
        self.assertTrue(df.index[0] == 0)
        self.assertTrue(df.index.is_monotonic_increasing)

    def test_all(self):
        """As documented, try using the ALL specifier."""
        # Fetch all gen parameters.
        out = saw_14.GetSpecificFieldList('gen', ['ALL'])

        # Do basic tests.
        self.helper(out)

        # For whatever reason, the following does not work. We get
        # lengths of 808 and 806, respectively. This is not worth
        # investigating.
        # # Ensure we get the same number of parameters as were pulled for
        # # GetFieldList.
        # out2 = saw_14.GetFieldList('gen')
        #
        # self.assertEqual(out.shape[0], out2.shape[0])

        #

    def test_all_location(self):
        """As documented, try using variablename:ALL"""
        out = saw_14.GetSpecificFieldList('load', ['ABCLoadAngle:ALL'])

        # Do basic tests.
        self.helper(out)

        # We should get three entries back.
        self.assertEqual(3, out.shape[0])

    def test_some_variables(self):
        """Pass a handful of variables in."""
        v = ['GenVoltSet', 'GenMW', 'GenMVR']
        out = saw_14.GetSpecificFieldList('gen', v)

        # Do basic tests.
        self.helper(out)

        # We should get an entry for each item in the list.
        self.assertEqual(len(v), out.shape[0])


class GetSpecificFieldMaxNumTestCase(unittest.TestCase):
    """Test GetSpecificFieldMaxNum."""

    def test_load_angle(self):
        # While there are 3 ABCLoadAngle variables, the maximum number
        # is 2.
        self.assertEqual(
            2, saw_14.GetSpecificFieldMaxNum('load', 'ABCLoadAngle'))

    def test_bad_input(self):
        with self.assertRaisesRegex(PowerWorldError,
                                    'PowerWorld simply returned -1'):
            saw_14.GetSpecificFieldMaxNum('bogus', 'bogus')


class ListOfDevicesTestCase(unittest.TestCase):
    """Test ListOfDevices for the 14 bus case."""

    # noinspection PyMethodMayBeStatic
    def test_gens(self):
        """Ensure there are 5 generators at the correct buses."""
        # Query.
        result = saw_14.ListOfDevices(ObjType='Gen')
        # The 14 bus case has 5 generators at buses 1, 2, 3, 6, and 8.
        # Since there's only one generator at each bus, they have an
        # ID of 1. However, ID is a string field.
        expected = pd.DataFrame([[1, '1'], [2, '1'], [3, '1'], [6, '1'],
                                 [8, '1']], columns=['BusNum', 'GenID'])

        pd.testing.assert_frame_equal(expected, result)

    def test_shunts(self):
        """There are no shunts in th 14 bus model."""
        result = saw_14.ListOfDevices(ObjType="Shunt")
        self.assertIsNone(result)

    def test_branches(self):
        """Ensure we get the correct number of branches, and ensure
        we get back the expected fields.
        """
        result = saw_14.ListOfDevices(ObjType="Branch")
        # 3 transformers, 17 lines.
        self.assertEqual(20, result.shape[0])
        # Check columns.
        self.assertIn('BusNum', result.columns.to_numpy())
        self.assertIn('BusNum:1', result.columns.to_numpy())
        self.assertIn('LineCircuit', result.columns.to_numpy())

        # Ensure our BusNum columns are numeric.
        # noinspection PyUnresolvedReferences
        self.assertTrue(pd.api.types.is_numeric_dtype(result['BusNum']))
        # noinspection PyUnresolvedReferences
        self.assertTrue(pd.api.types.is_numeric_dtype(result['BusNum:1']))

        # Ensure our LineCircuit is a string.
        # noinspection PyUnresolvedReferences
        self.assertTrue(pd.api.types.is_string_dtype(result['LineCircuit']))

        # Ensure there's no leading space in LineCircuit.
        pd.testing.assert_series_equal(result['LineCircuit'],
                                       result['LineCircuit'].str.strip())

        # For the grand finale, ensure we're sorted by BusNum.
        pd.testing.assert_frame_equal(result, result.sort_values(by='BusNum'))

    # noinspection PyMethodMayBeStatic
    def test_buses(self):
        """As the name implies, we should get 14 buses."""
        result = saw_14.ListOfDevices(ObjType="Bus")
        expected = pd.DataFrame(
            data=np.arange(1, 15, dtype=np.int64).reshape(14, 1),
            index=np.arange(0, 14),
            columns=['BusNum'])
        pd.testing.assert_frame_equal(expected, result)


class ListOfDevicesAsVariantStrings(unittest.TestCase):
    """Test ListOfDevicesAsVariantStrings"""

    def test_buses(self):
        # Call method.
        out = saw_14.ListOfDevicesAsVariantStrings('bus')

        # We should get a tuple of tuples.
        self.assertEqual(1, len(out))

        # 14 buses.
        self.assertEqual(14, len(out[0]))


class GetCaseHeaderTestCase(unittest.TestCase):
    """Test GetCaseHeader"""

    def test_case_header(self):
        # Call method.
        out = saw_14.GetCaseHeader()

        self.assertIsInstance(out, tuple)

        for item in out:
            self.assertIsInstance(item, str)


class ListOfDevicesFlatOutputTestCase(unittest.TestCase):
    """Test ListOfDevicesFlatOutput."""

    def test_buses(self):
        # Call method for buses.
        out = saw_14.ListOfDevicesFlatOutput('bus')
        self.assertTrue(isinstance(out, tuple))

        # Since buses have a single key field (BusNum), we'll only get
        # one return per bus. So, including the two fields at the
        # beginning of the list, we'll have 16 elements.
        self.assertEqual(16, len(out))


class LoadStateErrorTestCase(unittest.TestCase):
    """Test LoadState without calling SaveState, and ensure we get an
    error from PowerWorld.

    We'll spin up a new SAW instance so as to have state independence
    from other tests, at the cost of increasing test run time by
    several seconds.
    """

    @classmethod
    def setUpClass(cls) -> None:
        cls.saw = SAW(PATH_14)

    # noinspection PyUnresolvedReferences
    @classmethod
    def tearDownClass(cls) -> None:
        cls.saw.exit()
        del cls.saw

    def test_load_state_errors(self):
        """Call LoadState without calling SaveState."""
        with self.assertRaisesRegex(
                PowerWorldError, "State hasn't been previously stored."):
            self.saw.LoadState()


class LoadStateSaveStateTestCase(unittest.TestCase):
    """Test that LoadState works after calling SaveState."""

    def test_save_change_load(self):
        """Save the state, make a change, load the state, ensure changes
        were reverted.
        """
        # Get branch data.
        branch_key_fields = saw_14.get_key_field_list('branch')
        branch_data = saw_14.GetParametersMultipleElement(
            'branch', branch_key_fields + ['LineStatus'])

        # Save the state.
        self.assertIsNone(saw_14.SaveState())

        # Open a line.
        branch_data_copy = branch_data.copy(deep=True)
        self.assertEqual('Closed', branch_data_copy.loc[3, 'LineStatus'])
        branch_data_copy.loc[3, 'LineStatus'] = 'Open'
        saw_14.change_and_confirm_params_multiple_element(
            'branch', branch_data_copy)

        # Load the saved state.
        self.assertIsNone(saw_14.LoadState())

        # Ensure that new branch data equals original.
        branch_data_new = saw_14.GetParametersMultipleElement(
            'branch', branch_key_fields + ['LineStatus'])

        pd.testing.assert_frame_equal(branch_data, branch_data_new)


class ProcessAuxFileTestCase(unittest.TestCase):
    """Light weight testing of ProcessAuxFile."""

    @classmethod
    def setUpClass(cls) -> None:
        cls.saw = SAW(FileName=PATH_2000_mod, early_bind=True, UIVisible=False)

    @classmethod
    def tearDownClass(cls) -> None:
        # noinspection PyUnresolvedReferences
        cls.saw.exit()

    def test_process_aux_ltc_filter(self):
        # Process the aux file. Note the aux file has a named filter,
        # "ltc_filter"
        self.saw.ProcessAuxFile(FileName=LTC_AUX_FILE)

        # Get branch key fields.
        kf = self.saw.get_key_field_list('branch')

        # Get transformer data, using the named filter.
        ltc = self.saw.GetParametersMultipleElement(
            ObjectType='branch', ParamList=kf, FilterName="ltc_filter"
        )

        # Check that the filter worked.
        branch = self.saw.GetParametersMultipleElement(
            ObjectType='branch', ParamList=kf + ['LineXFType']
        )

        # Ensure the branch data is not getting filtered.
        self.assertNotEqual(ltc.shape[0], branch.shape[0])

        # Ensure the number of LTC transformers matches up.
        ltc_expected = branch['LineXFType'] == 'LTC'
        self.assertEqual(ltc_expected.sum(), ltc.shape[0])


class RunScriptCommandTestCase(unittest.TestCase):
    """Light weight testing of RunScriptCommand."""

    # noinspection PyMethodMayBeStatic
    def test_calls_call_simauto(self):
        """RunScriptCommand is a simple wrapper. Enforce this."""
        with patch.object(saw_14, '_call_simauto') as p:
            saw_14.RunScriptCommand(Statements='Some stuff')

        # _call_simauto should have been called once and the statements
        # should simply be passed through.
        p.assert_called_once_with('RunScriptCommand', 'Some stuff')

    def test_exception_for_bad_statement(self):
        """Ensure an exception is thrown for a bad statement."""
        with self.assertRaisesRegex(PowerWorldError,
                                    'Error in script statements definition'):
            saw_14.RunScriptCommand(Statements='invalid statement')


class OpenCaseTypeTestCase(unittest.TestCase):
    """Test OpenCaseType. The tests here are admittedly a bit crude."""
    @classmethod
    def setUpClass(cls) -> None:
        cls.saw = SAW(PATH_14)

    # noinspection PyUnresolvedReferences
    @classmethod
    def tearDownClass(cls) -> None:
        cls.saw.exit()

    def test_expected_behavior(self):
        self.saw.CloseCase()
        self.saw.OpenCaseType(PATH_14, 'PWB')
        # Ensure our pwb_file_path matches our given path.
        self.assertEqual(PATH_14,
                         self.saw.pwb_file_path)

    def test_options_single(self):
        # Ensure this runs without error.
        self.saw.OpenCaseType(PATH_14, 'PWB', 'YES')

    def test_options_multiple(self):
        # Ensure this runs without error.
        self.saw.OpenCaseType(PATH_14, 'PWB', ['YES', 'NEAR'])


class OpenCaseTestCase(unittest.TestCase):
    """Test OpenCase."""
    def test_failure_if_pwb_file_path_none(self):
        m = 'When OpenCase is called for the first time,'
        with patch.object(saw_14, 'pwb_file_path', new=None):
            with self.assertRaisesRegex(TypeError, m):
                saw_14.OpenCase()


class TSGetContingencyResultsTestCase(unittest.TestCase):
    """Test TSGetContingencyResults."""

    @classmethod
    def setUpClass(cls) -> None:
        # Open up the nine bus model.
        cls.saw = SAW(PATH_9, early_bind=True)

        # The 9 bus model has a contingency already defined:
        cls.ctg_name = 'My Transient Contingency'

    # noinspection PyUnresolvedReferences
    @classmethod
    def tearDownClass(cls) -> None:
        cls.saw.exit()

    def test_nonexistent_ctg(self):
        """Should get Nones back when running a contingency that does
        not exist.
        """
        # Define contingency name.
        ctg_name = 'ctgName'

        #
        obj_field_list = ['"Plot ''Gen_Rotor Angle''"']

        #
        t1 = '0.0'
        t2 = '10.0'

        meta, data = self.saw.TSGetContingencyResults(ctg_name, obj_field_list,
                                                      t1, t2)

        self.assertIsNone(meta)
        self.assertIsNone(data)

    @unittest.skip('This test hangs. PowerWorld somehow gets upset if you '
                   'ask for results and have not solved the transient '
                   'contingency.')
    def test_existing_ctg(self):
        """THIS HANGS! Contingency exists in case, but has not been
        solved yet."""
        # This came from a PowerWorld example:
        obj_field_list = ['"Plot ''Gen_Rotor Angle''"']

        #
        t1 = '0.0'
        t2 = '10.0'

        result = self.saw.TSGetContingencyResults(
            self.ctg_name, obj_field_list, t1, t2)

        print(result)

        pass

    def test_solve_and_run(self):
        """Solve the contingency and run the function."""
        # This came from a PowerWorld example:
        obj_field_list = ['"Plot ''Gen_Rotor Angle''"']

        #
        t1 = '0.0'
        t2 = '10.0'

        # Solve.
        self.saw.RunScriptCommand('TSSolve("{}")'.format(self.ctg_name))

        # Get results.
        meta, data = self.saw.TSGetContingencyResults(
            self.ctg_name, obj_field_list, t1, t2)

        # Check types.
        self.assertIsInstance(meta, pd.DataFrame)
        self.assertIsInstance(data, pd.DataFrame)

        # Ensure shapes are as expected.
        self.assertEqual(meta.shape[0], data.shape[1] - 1)

        # Data should all be floats.
        for dtype in data.dtypes:
            self.assertEqual(dtype, np.float64)

        # Rows in meta should match columns in data.
        meta_rows = meta.index.tolist()
        data_cols = data.columns.tolist()

        # Remove time from data columns.
        data_cols.remove('time')

        self.assertListEqual(meta_rows, data_cols)

    def test_individual_object_field_pair(self):
        """Obtain the result for an individual object/field pair"""
        # The target is the frequency data from Bus 4.
        obj_field_list = ['"Bus 4 | frequency"']

        # Set up TS parameters
        t1 = 0.0
        t2 = 10.0
        stepsize = 0.01

        # Solve.
        cmd = 'TSSolve("{}",[{},{},{},NO])'.format(
            self.ctg_name, t1, t2, stepsize
        )
        self.saw.RunScriptCommand(cmd)

        # Get results.
        meta, data = self.saw.TSGetContingencyResults(
            self.ctg_name, obj_field_list, str(t1), str(t2))

        # Ensure shapes are as expected.
        self.assertEqual(meta.shape[0], 1)  # Only 1 object/field pair
        self.assertEqual(data.shape[1], 2)  # Plus the time column

        # ObjectType should be Bus
        self.assertEqual(meta['ObjectType'].values[0], 'Bus')

        # Primary key should be 4.
        self.assertEqual(meta['PrimaryKey'].values[0], '4')

        # Field should be frequency.
        self.assertEqual(meta['VariableName'].values[0], 'Frequency')

        # Start and end time should match the arguments in the query.
        self.assertEqual(data['time'].iloc[0], t1)
        self.assertEqual(data['time'].iloc[-1], t2)

        # Data row count >= (t2 - t1)/stepsize + contingency count + 1
        # This is due to the repeated time point when contingencies
        # occur, and also some contingencies are self-cleared (which
        # only show once in the contingency element list but will also
        # result in repeated time point when it is cleared.
        params = self.saw.get_key_field_list('TSContingencyElement')
        contingency = self.saw.GetParametersMultipleElement(
            'TSContingencyElement', params)
        self.assertGreaterEqual(data.shape[0],
                                (t2-t1)/stepsize+contingency.shape[0]+1)


class WriteAuxFileTestCaseTestCase(unittest.TestCase):
    """Test WriteAuxFile."""

    def test_file_is_created(self):
        temp_path = tempfile.NamedTemporaryFile(mode='w', suffix='.axd',
                                                delete=False)
        temp_path.close()
        saw_14.WriteAuxFile(FileName=temp_path.name,
                            FilterName="",
                            ObjectType="Bus",
                            FieldList="all")
        self.assertTrue(os.path.isfile(temp_path.name))
        os.unlink(temp_path.name)


class SaveCaseTestCase(unittest.TestCase):
    """Test SaveCase."""

    @classmethod
    def setUpClass(cls) -> None:
        cls.out_file = os.path.join(THIS_DIR, 'tmp.pwb')

    # noinspection PyUnresolvedReferences
    @classmethod
    def tearDownClass(cls) -> None:
        os.remove(cls.out_file)

    def test_save_creates_file(self):
        """Simply save the case and then ensure the file is present."""
        # File should not exist.
        self.assertFalse(os.path.isfile(self.out_file))

        # Save file.
        saw_14.SaveCase(FileName=self.out_file)

        # File should exist (it'll get cleaned up by tearDownClass).
        self.assertTrue(os.path.isfile(self.out_file))

    def test_bad_type(self):
        """A bad FileType should result in a PowerWorldError."""
        with self.assertRaises(PowerWorldError):
            saw_14.SaveCase(FileName=self.out_file, FileType='BAD',
                            Overwrite=True)

    # noinspection PyMethodMayBeStatic
    def test_save_with_same_file(self):
        """Save case with the existing file, but don't actually call
        SimAuto.
        """
        with patch.object(saw_14, '_call_simauto') as p:
            saw_14.SaveCase()

        p.assert_called_once_with(
            'SaveCase', convert_to_windows_path(saw_14.pwb_file_path),
            'PWB', True)

    def test_save_with_missing_path(self):
        m = 'SaveCase was called without a FileName, but it would appear'
        with patch.object(saw_14, 'pwb_file_path', new=None):
            with self.assertRaisesRegex(TypeError, m):
                saw_14.SaveCase()


class SendToExcel(unittest.TestCase):
    """Test SendTOExcel
    The author was not able to sufficiently test this method, since
    the tested function would open an excel sheet and copy to it without
    saving. This also creates a big problem when trying to use the excel
    COM interface to access the sheet and verify the data, cause the COM
    object is likely in use and cannot be operated by another process.
    """

    def test_nonexistobject(self):
        """Ensure an exception is raised if the object can't be found"""
        with self.assertRaises(PowerWorldError):
            # No object type named Gen1 "
            fields = ['BusNum', 'GenID', 'BusNomVolt']
            saw_14.SendToExcel(
                ObjectType='Gen1', FilterName='', FieldList=fields)


########################################################################
# SimAuto Properties tests
########################################################################

class SimAutoPropertiesTestCase(unittest.TestCase):
    """Test the SimAuto attributes."""

    def test_current_dir(self):
        cwd = saw_14.CurrentDir
        self.assertIsInstance(cwd, str)
        self.assertIn('ESA', cwd)

    def test_process_id(self):
        pid = saw_14.ProcessID
        self.assertIsInstance(pid, int)

    def test_request_build_date(self):
        bd = saw_14.RequestBuildDate
        self.assertIsInstance(bd, int)

    def test_ui_visible(self):
        self.assertFalse(saw_14.UIVisible)

    def test_create_if_not_found(self):
        self.assertFalse(saw_14.CreateIfNotFound)

########################################################################
# ScriptCommand helper tests
########################################################################


class SolvePowerFlowTestCase(unittest.TestCase):
    """Test the SolvePowerFlow method. Note PowerWorld doesn't return
    anything for this script command, so we should always get None back
    unless there is an error.
    """

    def test_solve_defaults(self):
        """Solving the power flow with default options should just work.
        """
        self.assertIsNone(saw_14.SolvePowerFlow())

    def test_solve_bad_method(self):
        """Given a bad solver, we should expect an exception."""
        with self.assertRaisesRegex(PowerWorldError,
                                    'Invalid solution method'):
            saw_14.SolvePowerFlow(SolMethod='junk')


########################################################################
# Misc tests
########################################################################


class TestCreateNewLinesFromFile2000Bus(unittest.TestCase):
    """Test for looking into
    https://github.com/mzy2240/ESA/issues/4#issue-526268959
    """

    @classmethod
    def setUpClass(cls) -> None:
        # We're creating lines, so we want CreateIfNotFound to be
        # true.
        cls.saw = SAW(FileName=PATH_2000, CreateIfNotFound=True,
                      early_bind=True)
        cls.line_df = pd.read_csv(os.path.join(DATA_DIR, 'CandidateLines.csv'))

    @classmethod
    def tearDownClass(cls) -> None:
        # noinspection PyUnresolvedReferences
        cls.saw.exit()

    def test_create_lines(self):
        # Rename columns to match PowerWorld variables.
        self.line_df.rename(
            # TODO: Will need to update this renaming once
            #   https://github.com/mzy2240/ESA/issues/1#issue-525219427
            #   is addressed.
            columns={
                'From Number': 'BusNum',
                'To Number': 'BusNum:1',
                'Ckt': 'LineCircuit',
                'R': 'LineR',
                'X': 'LineX',
                'B': 'LineC',
                'Lim MVA A': 'LineAMVA'
            },
            inplace=True)

        # We're required to set other limits too.
        self.line_df['LineAMVA:1'] = 0.0
        self.line_df['LineAMVA:2'] = 0.0

        # Move into edit mode so we can add lines.
        self.saw.RunScriptCommand("EnterMode(EDIT);")

        # Create the lines.
        self.saw.change_and_confirm_params_multiple_element(
            ObjectType='branch', command_df=self.line_df)


class CallSimAutoTestCase(unittest.TestCase):
    """Test portions of _call_simauto not covered by the higher level
    methods.
    """
    def test_bad_function(self):
        with self.assertRaisesRegex(AttributeError, 'The given function, bad'):
            saw_14._call_simauto('bad')

    def test_weird_type_error(self):
        """I'll be honest - I'm just trying to get testing coverage to
        100%, and I have no idea how to get this exception raised
        without doing some hacking. Here we go.
        """
        m = MagicMock()
        m.GetParametersSingleElement = Mock(return_value=('issues', 12))
        with patch.object(saw_14, '_pwcom', new=m):
            with patch('esa.saw.PowerWorldError',
                       side_effect=TypeError('weird things')):
                with self.assertRaises(TypeError):
                    saw_14.GetParametersSingleElement('bus', ['BusNum'], [1])


if __name__ == '__main__':
    unittest.main()<|MERGE_RESOLUTION|>--- conflicted
+++ resolved
@@ -43,13 +43,8 @@
 from esa.saw import convert_to_windows_path
 
 # noinspection PyUnresolvedReferences
-<<<<<<< HEAD
-from tests.constants import PATH_14, PATH_2000, PATH_2000_mod, PATH_9, THIS_DIR, \
-=======
 from tests.constants import PATH_14, PATH_2000, PATH_2000_mod, PATH_9, \
-    THIS_DIR, \
->>>>>>> 5baf3feb
-    LTC_AUX_FILE, DATA_DIR, CANDIDATE_LINES, CASE_MAP, SNIPPET_FILES
+    THIS_DIR, LTC_AUX_FILE, DATA_DIR
 
 # Initialize the 14 bus SimAutoWrapper. Adding type hinting to make
 # development easier.
