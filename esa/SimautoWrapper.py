--- conflicted
+++ resolved
@@ -1,29 +1,22 @@
-<<<<<<< HEAD
 import pandas as pd
 import numpy as np
-=======
-
->>>>>>> 89d6c5c0
 import os
 import win32com
 from win32com.client import VARIANT
 import pythoncom
 import datetime
-<<<<<<< HEAD
-from .exceptions import ConvergenceException, GeneralException, FileException
+from .exceptions import GeneralException
 import re
 from typing import Union
+from .decorators import handle_file_exception, handle_convergence_exception, \
+    handle_general_exception
 
 # Listing of PowerWorld data types. I guess 'real' means float?
 DATA_TYPES = ['Integer', 'Real', 'String']
 # Hard-code based on indices.
 NUMERIC_TYPES = DATA_TYPES[0:2]
 NON_NUMERIC_TYPES = DATA_TYPES[-1]
-=======
-import numpy as np
-import pandas as pd
-from .decorators import *
->>>>>>> 89d6c5c0
+
 
 
 class sa(object):
@@ -132,7 +125,7 @@
         """Closes case without saving changes."""
         self.COMout = self.__pwcom__.CloseCase()
 
-<<<<<<< HEAD
+    @handle_general_exception
     def get_object_type_key_fields(self, ObjType: str) -> pd.DataFrame:
         """Helper function to get all key fields for an object type.
 
@@ -202,6 +195,8 @@
 
             return df
 
+
+    @handle_general_exception
     def getListOfDevices(self, ObjType: str, FilterName='') -> \
             Union[None, pd.DataFrame]:
         """Request a list of objects and their key fields. This function
@@ -281,13 +276,6 @@
 
             # All done. We now have a well-formed DataFrame.
             return df
-=======
-    @handle_general_exception
-    def getListOfDevices(self, ObjType, filterName):
-        """Request a list of objects and their key fields"""
-        output = self.__pwcom__.ListOfDevices(ObjType, filterName)
-        return output
->>>>>>> 89d6c5c0
 
     @handle_general_exception
     def runScriptCommand(self, script_command):
