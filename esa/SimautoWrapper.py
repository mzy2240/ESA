
import pandas as pd
import numpy as np
import os
import win32com
from win32com.client import VARIANT
import pythoncom
import datetime


class PYSimAuto(object):
    """A SimAuto Wrapper in Python"""

    def __init__(self, pwb_file_path=None):
        try:
            self.__pwcom__ = win32com.client.Dispatch('pwrworld.SimulatorAuto')
        except Exception as e:
            print(str(e))
            print("Unable to launch SimAuto.",
                  "Please confirm that your PowerWorld license includes the SimAuto add-on ",
                  "and that SimAuto has been successfuly installed.")
        print(self.__ctime__(), "SimAuto launched")
        self.pwb_file_path = pwb_file_path
        self.__setfilenames__()
        self.output = ''
        self.error = False
        self.error_message = ''
        self.COMout = ''
        if self.openCase():
            print(self.__ctime__(), "Case loaded")

    def __ctime__(self):
        return datetime.datetime.now().strftime('%Y-%m-%d %H:%M:%S.%f')[:-3]

    def __setfilenames__(self):
        self.file_folder = os.path.split(self.pwb_file_path)[0]
        self.file_name = os.path.splitext(os.path.split(self.pwb_file_path)[1])[0]
        self.aux_file_path = self.file_folder + '/' + self.file_name + '.aux'  # some operations require an aux file
        self.save_file_path = os.path.splitext(os.path.split(self.pwb_file_path)[1])[0]

    def __pwerr__(self):
        if self.COMout is None:
            self.output = None
            self.error = False
            self.error_message = ''
        elif self.COMout[0] == '':
            self.output = None
            self.error = False
            self.error_message = ''
        elif 'No data' in self.COMout[0]:
            self.output = None
            self.error = False
            self.error_message = self.COMout[0]
        else:
            self.output = self.COMout[-1]
            self.error = True
            self.error_message = self.COMout[0]
        return self.error

    def do(self, task):
        method_to_call = getattr(self, task)
        return method_to_call()

    def test(self):
        print("pass")

    def openCase(self, pwb_file_path=None):
        """Opens case defined by the full file path; if this is undefined, opens by previous file path"""
        if pwb_file_path is None and self.pwb_file_path is None:
            pwb_file_path = input('Enter full pwb file path > ')
        if pwb_file_path:
            self.pwb_file_path = os.path.splitext(pwb_file_path)[0] + '.pwb'
        else:
            self.COMout = self.__pwcom__.OpenCase(self.file_folder + '/' + self.file_name + '.pwb')
            if self.__pwerr__():
                print('Error opening case:\n\n%s\n\n', self.error_message)
                print('Please check the file name and path and try again (using the opencase method)\n')
                return False
        return True

    def saveCase(self):
        """Saves case with changes to existing file name and path."""
        self.COMout = self.__pwcom__.SaveCase(self.pwb_file_path, 'PWB', 1)
        if self.__pwerr__():
            print('Error saving case:\n\n%s\n\n', self.error_message)
            print('******CASE NOT SAVED!******\n\n')
            return False
        return True

    def saveCaseAs(self, pwb_file_path=None):
        """If file name and path are specified, saves case as a new file.
        Overwrites any existing file with the same name and path."""
        if pwb_file_path is not None:
            self.pwb_file_path = os.path.splitext(pwb_file_path)[1] + '.pwb'
            self.__setfilenames__()
        return self.saveCase()

    def saveCaseAsAux(self, file_name=None, FilterName='', ObjectType=None, ToAppend=True, FieldList='all'):
        """If file name and path are specified, saves case as a new aux file.
        Overwrites any existing file with the same name and path."""
        if file_name is None:
            file_name = self.file_folder + '/' + self.file_name + '.aux'
        self.file_folder = os.path.split(file_name)[0]
        self.save_file_path = os.path.splitext(os.path.split(file_name)[1])[0]
        self.aux_file_path = self.file_folder + '/' + self.save_file_path + '.aux'
        self.COMout = self.__pwcom__.WriteAuxFile(self.aux_file_path, FilterName, ObjectType, ToAppend, FieldList)
        if self.__pwerr__():
            print('Error saving case:\n\n%s\n\n', self.error_message)
            print('******CASE NOT SAVED!******\n\n')
            return False
        return True

    def closeCase(self):
        """Closes case without saving changes."""
        self.COMout = self.__pwcom__.CloseCase()
        if self.__pwerr__():
            print('Error closing case:\n\n%s\n\n', self.error_message)
            return False
        return True

    def getListOfDevices(self, ObjType, filterName):
        """Request a list of objects and their key fields"""
        output = self.__pwcom__.ListOfDevices(ObjType, filterName)
        if self.__pwerr__():
            print('Error retrieving the list of devices:\n\n%s\n\n', self.error_message)
        elif self.error_message != '':
            print(self.error_message)
        else:
            print(self.__ctime__(), "List of", ObjType, ":", output)
            # df = pd.DataFrame(np.array(self.__pwcom__.output[1]).transpose(), columns=fieldlist)
            # df = df.replace('', np.nan, regex=True)
            return output
        return None

    def runScriptCommand(self, script_command):
        """Input a script command as in an Auxiliary file SCRIPT{} statement or the PowerWorld Script command prompt."""
        self.COMout = self.__pwcom__.RunScriptCommand(script_command)
        if self.__pwerr__():
            print('Error encountered with script:\n\n%s\n\n', self.error_message)
            print('Script command which was attempted:\n\n%s\n\n', script_command)
            return False
        return True

    def loadAuxFileText(self, auxtext):
        """Creates and loads an Auxiliary file with the text specified in auxtext parameter."""
        f = open(self.aux_file_path, 'w')
        f.writelines(auxtext)
        f.close()
        self.COMout = self.__pwcom__.ProcessAuxFile(self.aux_file_path)
        if self.__pwerr__():
            print('Error running auxiliary text:\n\n%s\n', self.error_message)
            return False
        return True

    def getFieldList(self, ObjectType: str): # The second output should be a n*4 matrix, but the raw data is n*5
        _output = self.__pwcom__.GetFieldList(ObjectType)
        if self.__pwerr__():
            return False
        df = pd.DataFrame(np.array(_output[1]))
        # df = df.replace('', np.nan, regex=True
        print(df)
        print(self.__ctime__(), "Field list:", _output)
        return df

    def getParametersSingleElement(self, element_type='BUS', field_list=['BusName', 'BusNum'], value_list=[0, 1]):
        """Retrieves parameter data according to the fields specified in field_list.
        value_list consists of identifying parameter values and zeroes and should be
        the same length as field_list"""
        assert len(field_list) == len(value_list)
        field_array = VARIANT(pythoncom.VT_VARIANT | pythoncom.VT_ARRAY, field_list)
        value_array = VARIANT(pythoncom.VT_VARIANT | pythoncom.VT_ARRAY, value_list)
        self.COMout = self.__pwcom__.GetParametersSingleElement(element_type, field_array, value_array)
        # return self.COMout
        if self.__pwerr__():
            print('Error retrieving single element parameters:\n\n%s', self.error_message)
        elif self.error_message != '':
            print(self.error_message)
        elif self.COMout is not None:
<<<<<<< HEAD
            df = pd.DataFrame(np.array(self.COMout[1]).transpose())
            df = df.replace('', np.nan, regex=True)
            return df
        return df
=======
            return self.COMout[-1]
            # df = pd.DataFrame(np.array(self.__pwcom__.output[1]).transpose(), columns=field_list)
            # df = df.replace('', np.nan, regex=True)
            # return df
        return None
>>>>>>> a0b216c7

    def getParametersMultipleElement(self, elementtype, fieldlist, filtername=''):
        fieldarray = VARIANT(pythoncom.VT_VARIANT | pythoncom.VT_ARRAY, fieldlist)
        self.COMout = self.__pwcom__.GetParametersMultipleElement(elementtype, fieldarray, filtername)
        if self.__pwerr__():
            print('Error retrieving single element parameters:\n\n%s\n\n', self.error_message)
        elif self.error_message != '':
            print(self.error_message)
        elif self.COMout is not None:
            return self.COMout[-1]
        return None

    def get3PBFaultCurrent(self, busnum):
        """Calculates the three phase fault; this can be done even with cases which
        only contain positive sequence impedances"""
        scriptcmd = f'Fault([BUS {busnum}], 3PB);\n'
        self.COMout = self.run_script(scriptcmd)
        if self.__pwerr__():
            print('Error running 3PB fault:\n\n%s\n\n', self.error_message)
            return None
        fieldlist = ['BusNum', 'FaultCurMag']
        return self.getParametersSingleElement('BUS', fieldlist, [busnum, 0])

    def createFilter(self, condition, objecttype, filtername, filterlogic='AND', filterpre='NO', enabled='YES'):
        """Creates a filter in PowerWorld. The attempt is to reduce the clunkiness of
        # creating a filter in the API, which entails creating an aux data file"""
        auxtext = '''
            DATA (FILTER, [ObjectType,FilterName,FilterLogic,FilterPre,Enabled])
            {
            "{objecttype}" "{filtername}" "{filterlogic}" "{filterpre}" "{enabled]"
                <SUBDATA Condition>
                    {condition}
                </SUBDATA>
            }'''.format(condition=condition, objecttype=objecttype, filtername=filtername, filterlogic=filterlogic,
                        filterpre=filterpre, enabled=enabled)
        self.COMout = self.__pwcom__.load_aux(auxtext)
        if self.__pwcom__.error:
            print('Error creating filter %s:\n\n%s' % (filtername, self.__pwcom__.error_message))
            return False
        return True

    def saveState(self):
        """SaveState is used to save the current state of the power system."""
        output = self.__pwcom__.SaveState()
        if self.__pwerr__():
            print('Error retrieving the state:\n\n%s\n\n', self.error_message)
        elif self.error_message != '':
            print(self.error_message)
        else:
            print(self.__ctime__(), "State:", output)
            return output
        return None

    def loadState(self):
        """LoadState is used to load the system state previously saved with the SaveState function."""
        output = self.__pwcom__.LoadState()
        if self.__pwerr__():
            print('Error loading state:\n\n%s\n\n', self.error_message)
        elif self.error_message != '':
            print(self.error_message)
        else:
            print(self.__ctime__(), "State:", output)
            # df = pd.DataFrame(np.array(self.__pwcom__.output[1]).transpose(), columns=fieldlist)
            # df = df.replace('', np.nan, regex=True)
            return output
        return None

    @property
    def ProcessID(self):
        """Retrieve the process ID of the currently running SimulatorAuto process"""
        output = self.__pwcom__.ProcessID
        if self.__pwerr__():
            print('Error retrieving the process id:\n\n%s\n\n', self.error_message)
        elif self.error_message != '':
            print(self.error_message)
        else:
            print(self.__ctime__(), "Process ID:", output)
            # df = pd.DataFrame(np.array(self.__pwcom__.output[1]).transpose(), columns=fieldlist)
            # df = df.replace('', np.nan, regex=True)
            return output
        return None

    @property
    def BuildDate(self):
        """Retrieve the build date of the PowerWorld Simulator executable currently running with the SimulatorAuto process"""
        output = self.__pwcom__.RequestBuildDate
        if self.__pwerr__():
            print('Error retrieving the process id:\n\n%s\n\n', self.error_message)
        elif self.error_message != '':
            print(self.error_message)
        else:
            print(self.__ctime__(), "Build date:", output)
            # df = pd.DataFrame(np.array(self.__pwcom__.output[1]).transpose(), columns=fieldlist)
            # df = df.replace('', np.nan, regex=True)
            return output
        return None

    def changeParameters(self, ObjType, Paramlist, ValueArray):
        """
        ChangeParameters is used to change single or multiple parameters of a single object.
        Paramlist is a variant array storing strings that are Simulator object field variables,
        and must contain the key fields for the objecttype.
        Create variant arrays (one for each element being changed) with values corresponding to the fields in ParamList. 
        """
        self.COMout = self.__pwcom__.ChangeParameters(ObjType, Paramlist, ValueArray)
        if self.__pwerr__():
            print('Error changing parameters %s:\n\n %s' % (ObjType,self.__pwcom__.error_message))
            return False
        return True

    def sendToExcel(self, ObjectType: str, FilterName: str, FieldList):
        """Send data from the Simulator Automation Server to an Excel spreadsheet."""
        self.COMout = self.__pwcom__.SendToExcel(ObjectType, FilterName, FieldList)
        if self.__pwerr__():
            print('Error sending to Excel')
            return False
        return True

    @property
    def UIVisible(self):
        output = self.__pwcom__.UIVisible
        if self.__pwerr__():
            return False
        return output

    @property
    def CurrentDir(self):
        output = self.__pwcom__.CurrentDir
        if self.__pwerr__():
            return False
        return output
    
    def tsCalculateCriticalClearTime(self, Branch):
        """
        Use this action to calculate critical clearing time for faults on the lines that meet the specified filter.
        A single line can be specified in the format [BRANCH keyfield1 keyfield2 ckt] or [BRANCH label]. 
        Multiple lines can be selected by specifying a filter. 
        For the specified lines, this calculation will determine the first time a violation is reached (critical clearing time),
        where a violation is determined based on all enabled Transient Limit Monitors. For each line, results are saved as a new 
        Transient Contingency on a line, with the fault duration equal to the critical clearing time. 
        """
        _output = self.runScriptCommand("TSCalculateCriticalClearTime (%s)" % Branch)
        print(self.__ctime__(), _output)

        if self.__pwerr__():
            print('Error calculating CCT %s:\n\n %s' % (Branch,self.__pwcom__.error_message))
            return False
        return _output
    
    def tsResultStorageSetAll(self, objectttype, choice):
        
        self.COMout = self.runScriptCommand("TSResultStorageSetAll (%s) (%s)" % (objectttype, choice))
        if self.__pwerr__():
            print('Error results dtorage set all %s:\n\n %s' % (objectttype,self.__pwcom__.error_message))
            return False
        return True        
        
    def tsSolve(self, ContingencyName):
        """
        Solves only the specified contingency
        """
  #      self.TSResultStorageSetAll('Bus', 'Yes')
        _output = self.runScriptCommand("TSSolve (%s)" % ContingencyName)
        print(_output)
        if self.__pwerr__():
            print('Error solving contingency %s:\n\n %s' % (ContingencyName,self.__pwcom__.error_message))
            return False
        print(self.__ctime__(), "TsSolve executed")
        
        return None

    def tsGetContingencyResults(self, CtgName, ObjFieldList, StartTime=None, StopTime=None):
        """
        Read transient stability results directly into the SimAuto COM obkect and be further used.
        !!!!! This function should ONLY be used after the simulation is run
        (for example, use this after running script commands tsSolveAll or tsSolve).
        ObjFieldList = ['"Plot ''Bus_4_Frequency''"'] or ObjFieldList = ['"Bus 4 | frequency"']
        """
        _output = self.__pwcom__.TSGetContingencyResults(CtgName, ObjFieldList, StartTime, StopTime)
        if self.__pwerr__():
            return False
        # print(_output[2][-1])
        # print(self.__ctime__(), "TS result: %s" % str(_output[2]))
        return _output
    
    def setData(self, ObjectType: str, FieldList: str, ValueList: str, Filter=''):
        """
        Use this action to set fields for particular objects. If a filter is specified, then it will set the respective fields for all
        objects which meet this filter. Otherwise, if no filter is specified, then the keyfields must be included in the field
        list so that the object can be found. e.g.FieldList = '[Number,NomkV]'
        """
        _output = self.runScriptCommand("SetData(%s,%s,%s)" % (ObjectType, FieldList, ValueList))
        if self.__pwerr__():
            return False
        print(self.__ctime__(), "Setting data: %s" % ObjectType)
        # self.saveCase()
        self.saveCase()
        return self.COMout

    def delete(self, ObjectType: str):
        _output = self.runScriptCommand("Delete(%s)" % ObjectType)
        if self.__pwerr__():
            return False
        print(self.__ctime__(), "Delete: %s" % ObjectType)
        # self.saveCase()
        return None

    def createData(self, ObjectType: str, FieldList: str, ValueList: str):
        _output = self.runScriptCommand("CreateData(%s,%s,%s)" % (ObjectType, FieldList, ValueList))
        if self.__pwerr__():
            return False
        print(self.__ctime__(), "Creating data: %s" % ObjectType)
        # self.saveCase()
        return None
    
    def writeAuxFile(self, FileName, FilterName, ObjectType, FieldList, ToAppend=True, EString=None):
        """
        The WriteAuxFile function can be used to write data from the case in the Simulator Automation Server 
        to a PowerWorldâ Auxiliary file. The name of an advanced filter which was PREVIOUSLY DEFINED in the 
        case before being loaded in the Simulator Automation Server. If no filter is desired, then simply pass 
        an empty string. If a filter name is passed but the filter cannot be found in the loaded case, no filter is used.
        """
        self.COMout = self.__pwcom__.WriteAuxFile(FileName, FilterName, ObjectType, FieldList, ToAppend)
        if self.__pwerr__():
            return False
        print(self.__ctime__(), "Writing Aux File (%s):" % ObjectType)
        return None
    
    def calculateLODF(self, Branch, LinearMethod='DC', PostClosureLCDF='YES'):
        """
        Use this action to calculate the Line Outage Distribution Factors (or the Line Closure Distribution Factors) for a
        particular branch. If the branch is presently closed, then the LODF values will be calculated, otherwise the LCDF
        values will be calculated. You may optionally specify the linear calculation method as well. If no Linear Method is
        specified, Lossless DC will be used.
        The LODF results will be sent to excel
        """  
        self.CalLODFout3 = self.runScriptCommand("CalculateLODF (%s,%s,%s)" %(Branch, LinearMethod, PostClosureLCDF))
        if self.__pwerr__():
            return False
        print(self.__ctime__(), "Calculate LODF (%s):" % Branch)
        self.sendToExcel('Branch', '',['BusNumFrom','BusNumTo','LODF'])
        return self.CalLODFout3          
        
    def saveJacobian(self, JacFileName, JIDFileName, FileType, JacForm):
        """
        Use this action to save the Jacobian Matrix to a text file or a file formatted for use with Matlab
        """
        self.SaveJacCOMout = self.runScriptCommand("SaveJacobian(%s,%s,%s,%s) " % (JacFileName, JIDFileName, FileType, JacForm))
        if self.__pwerr__():
            return False
        print(self.__ctime__(), "Successfully savd Jacobian to(%s):" % FileType)
        return None
    
    def saveYbusInMatlabFormat(self, fileName, IncludeVoltages='Yes'):
        """
        Use this action to save the YBus to a file formatted for use with Matlab
        """
        self.SaveYBusCOMout = self.runScriptCommand("SaveYbusInMatlabFormat(%s,%s)" %(fileName, IncludeVoltages))
        if self.__pwerr__():
            return False
        print(self.__ctime__(), "Successfully savd Ybus_inMatlabFormat to(%s):" % fileName)
        return None
    
    def setParticipationFactors(self, Method, ConstantValue, Object):
        """
        Use this action to modify the generator participation factors in the case
        Method: 'MAXMWRAT'or 'RESERVE' or 'CONSTANT'
        ConstantValue : The value used if CONSTANT method is specified. If CONSTANT method is not specified, enter 0 (zero).
        Object : Specify which generators to set the participation factor for.
        [Area Num], [Area "name"], [Area "label"]
        [Zone Num], [Zone "name"], [Zone "label"]
        SYSTEM
        AREAZONE or DISPLAYFILTERS
        """
        self.SetParticipationFactorCOMout = self.runScriptCommand("SetParticipationFactors (%s,%s,%s)" %(Method, ConstantValue, Object))
        if self.__pwerr__():
            return False
        print(self.__ctime__(), "Successfully set ParticipationFactor to(%s):" % Method)
        return True
    
    def tsRunUntilSpecifiedTime(self, ContingencyName, RunOptions):
        """
        This command allows manual control of the transient stability run. The simulation can be run until a
        specified time or number of times steps and then paused for further evaluation.
        RunOptions = '[StopTime(in seconds), StepSize(numbers), StepsInCycles='YES', ResetStartTime='NO', NumberOfTimeStepsToDo=0]'
        """
        self.tsRunUntilSpecifiedTimeCOMout = self.runScriptCommand("TSRunUntilSpecifiedTime (%s,%s)" % (ContingencyName, RunOptions))     
        if self.__pwerr__():
            return False
        print(self.__ctime__(), "Run until specified time(%s):" % ContingencyName)
        return True
    
    def tsWriteOptions(self, fileName, Options, Keyfield=' Primary'):
        """
        Save the transient stability option settings to an auxiliary file.
        Options = [SaveDynamicModel, SaveStabilityOptions, SaveStabilityEvents, SaveResultsEvents, SavePlotDefinitions]
        SaveDynamicModel : (optional) NO doesn’t save dynamic model (default YES)
        SaveStabilityOptions : (optional) NO doesn’t save stability options (default YES)
        SaveStabilityEvents : (optional) NO doesn’t save stability events (default YES)
        SaveResultsSettings : (optional) NO doesn’t save results settings (default YES)
        SavePlotDefinitions : (optional) NO doesn’t save plot definitions (default YES)
        KeyField : (optional) Specifies key: can be Primary, Secondary, or Label (default Primary)
        """
        self.WriteOptionsCOMout = self.runScriptCommand("TSWriteOptions(%s,%s)" %(fileName, Options))
        if self.__pwerr__():
            return False
        print(self.__ctime__(), "Save transient stability option seting to(%s):" % fileName)
        return True
        
    def enterMode(self, mode):
        self.COMout = self.runScriptCommand("EnterMode(%s)" % mode)
        if self.__pwerr__():
            return False
        return True
    
     
    def exit(self):
        """Clean up for the PowerWorld COM object"""
        self.closeCase()
        del self.__pwcom__
        self.__pwcom__ = None
        return None

    # def __del__(self):
    #     self.exit()


if __name__ == "__main__":
   # auto_server = PYSimAuto("C:/PowerWorld20/PWcases/PWcases/ACTIVSg2000_AUG-09-2018.pwb")
  #  auto_server = PYSimAuto("C:/Users/yijin/Desktop/Research/case/WSCC9-BusSystem-SimAuto/WSCC9bus.pwb")
    auto_server = PYSimAuto("C:/Users/yijin/Desktop/Research/case/WSCC9-BusSystem-SimAuto/ProblemSet4_B7flat_DC.pwb")
    #auto_server = PYSimAuto("C:/Users/zeyumao2/Desktop/Demo DM/WSCC9bus.pwb")
#    JacFileName = '"C:/Users/yijin/Desktop/Research/case/WSCC9-BusSystem-SimAuto/Jacobian.txt"'
 #   JIDFileName = '"C:/Users/yijin/Desktop/Research/case/WSCC9-BusSystem-SimAuto/Jacobian"'
    fileName = '"C:/Users/yijin/Desktop/Research/case/WSCC9-BusSystem-SimAuto/transientOptions.txt"'
  #  Method = 'CONSTANT'
  #  ConstantValue = 0.5
  #  Object = 'SYSTEM'
    print(auto_server.getParametersSingleElement())
    Options=[None]
  #  print(auto_server.tsWriteOptions(fileName, Options))
#    auto_server.saveCase()
 #   FileType = 'TXT'
#    JacForm = 'P'
 #   ObjectType = 'Bus'
 #   FieldList = ['Number','NomkV']
  #  FieldList = 'all'
 #   FilterName = 'BusNmuberLessThan4'
  #  FilterName = ''
 #   Branch = '"Branch ''4'' ''5'' ''1''"'
 #   LinearMethod = 
 #   auto_server.tsResultStorageSetAll()
  #  print(auto_server.calculateLODF(Branch))
  #  auto_server.sendToExcel('Branch', '',['MWTo','LODF'])
 #   auto_server.saveJacobian(JacFileName, JIDFileName, FileType, JacForm)
 #   ValueList = '[1, 1.65]'
  #  auto_server.setData(ObjectType, FieldList, ValueList)
 #   auto_server.saveCase()
   # CtgName = 'My Transient Contingency'
  #  ObjFieldList = ['"Bus 4 | frequency"']
  #  ContingencyName = 'My Transient Contingency'
  #  auto_server.tsSolve(ContingencyName)
   # auto_server.tsGetContingencyResults(CtgName, ObjFieldList)
   
<|MERGE_RESOLUTION|>--- conflicted
+++ resolved
@@ -176,18 +176,11 @@
         elif self.error_message != '':
             print(self.error_message)
         elif self.COMout is not None:
-<<<<<<< HEAD
-            df = pd.DataFrame(np.array(self.COMout[1]).transpose())
-            df = df.replace('', np.nan, regex=True)
-            return df
-        return df
-=======
             return self.COMout[-1]
             # df = pd.DataFrame(np.array(self.__pwcom__.output[1]).transpose(), columns=field_list)
             # df = df.replace('', np.nan, regex=True)
             # return df
         return None
->>>>>>> a0b216c7
 
     def getParametersMultipleElement(self, elementtype, fieldlist, filtername=''):
         fieldarray = VARIANT(pythoncom.VT_VARIANT | pythoncom.VT_ARRAY, fieldlist)
