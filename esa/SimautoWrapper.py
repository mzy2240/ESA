--- conflicted
+++ resolved
@@ -375,16 +375,9 @@
 
         self.COMout = self.runScriptCommand("TSResultStorageSetAll (%s) (%s)" % (objectttype, choice))
         if self.__pwerr__():
-<<<<<<< HEAD
-            print('Error results dtorage set all %s:\n\n %s' % (objectttype,self.__pwcom__.error_message))
-            return False
-        return True
-
-=======
             raise GeneralException(self.error_message)
         return True        
-        
->>>>>>> 584abe04
+
     def tsSolve(self, ContingencyName):
         """
         Solves only the specified contingency
@@ -393,16 +386,9 @@
         _output = self.runScriptCommand("TSSolve (%s)" % ContingencyName)
         # print(_output)
         if self.__pwerr__():
-<<<<<<< HEAD
-            print('Error solving contingency %s:\n\n %s' % (ContingencyName,self.__pwcom__.error_message))
-            return False
-        # print(self.__ctime__(), "TsSolve executed")
-
-=======
             raise GeneralException(self.error_message)
         print(self.__ctime__(), "TsSolve executed")
-        
->>>>>>> 584abe04
+
         return None
 
     def tsGetContingencyResults(self, CtgName, ObjFieldList, StartTime=None, StopTime=None):
@@ -430,41 +416,25 @@
                                   .format(ObjectType, FieldList, ValueList,
                                           Filter))
         if self.__pwerr__():
-<<<<<<< HEAD
-            return False
-        # print(self.__ctime__(), "Setting data: %s" % ObjectType)
-=======
             raise GeneralException(self.error_message)
         print(self.__ctime__(), "Setting data: %s" % ObjectType)
         # self.saveCase()
         self.saveCase()
->>>>>>> 584abe04
         return self.COMout
 
     def delete(self, ObjectType: str):
         _output = self.runScriptCommand("Delete(%s)" % ObjectType)
         if self.__pwerr__():
-<<<<<<< HEAD
-            return False
-        # print(self.__ctime__(), "Delete: %s" % ObjectType)
-=======
-            raise GeneralException(self.error_message)
-        print(self.__ctime__(), "Delete: %s" % ObjectType)
->>>>>>> 584abe04
+            raise GeneralException(self.error_message)
+        #print(self.__ctime__(), "Delete: %s" % ObjectType)
         # self.saveCase()
         return None
 
     def createData(self, ObjectType: str, FieldList: str, ValueList: str):
         _output = self.runScriptCommand("CreateData(%s,%s,%s)" % (ObjectType, FieldList, ValueList))
         if self.__pwerr__():
-<<<<<<< HEAD
-            return False
-        # print(self.__ctime__(), "Creating data: %s" % ObjectType)
-=======
-            raise GeneralException(self.error_message)
-        print(self.__ctime__(), "Creating data: %s" % ObjectType)
->>>>>>> 584abe04
-        # self.saveCase()
+            raise GeneralException(self.error_message)
+        #print(self.__ctime__(), "Creating data: %s" % ObjectType)
         return None
 
     def writeAuxFile(self, FileName, FilterName, ObjectType, FieldList, ToAppend=True, EString=None):
@@ -476,13 +446,8 @@
         """
         self.COMout = self.__pwcom__.WriteAuxFile(FileName, FilterName, ObjectType, FieldList, ToAppend)
         if self.__pwerr__():
-<<<<<<< HEAD
-            return False
-        # print(self.__ctime__(), "Writing Aux File (%s):" % ObjectType)
-=======
-            raise FileException(self.error_message)
-        print(self.__ctime__(), "Writing Aux File (%s):" % ObjectType)
->>>>>>> 584abe04
+            raise FileException(self.error_message)
+        #print(self.__ctime__(), "Writing Aux File (%s):" % ObjectType)
         return None
 
     def calculateLODF(self, Branch, LinearMethod='DC', PostClosureLCDF='YES'):
@@ -495,13 +460,8 @@
         """
         self.CalLODFout3 = self.runScriptCommand("CalculateLODF (%s,%s,%s)" %(Branch, LinearMethod, PostClosureLCDF))
         if self.__pwerr__():
-<<<<<<< HEAD
-            return False
-        # print(self.__ctime__(), "Calculate LODF (%s):" % Branch)
-=======
-            raise GeneralException(self.error_message)
-        print(self.__ctime__(), "Calculate LODF (%s):" % Branch)
->>>>>>> 584abe04
+            raise GeneralException(self.error_message)
+        #print(self.__ctime__(), "Calculate LODF (%s):" % Branch)
         self.sendToExcel('Branch', '',['BusNumFrom','BusNumTo','LODF'])
         return self.CalLODFout3
 
@@ -511,13 +471,8 @@
         """
         self.SaveJacCOMout = self.runScriptCommand("SaveJacobian(%s,%s,%s,%s) " % (JacFileName, JIDFileName, FileType, JacForm))
         if self.__pwerr__():
-<<<<<<< HEAD
-            return False
-        # print(self.__ctime__(), "Successfully savd Jacobian to(%s):" % FileType)
-=======
-            raise FileException(self.error_message)
-        print(self.__ctime__(), "Successfully savd Jacobian to(%s):" % FileType)
->>>>>>> 584abe04
+            raise FileException(self.error_message)
+        #print(self.__ctime__(), "Successfully savd Jacobian to(%s):" % FileType)
         return None
 
     def saveYbusInMatlabFormat(self, fileName, IncludeVoltages='Yes'):
@@ -526,13 +481,8 @@
         """
         self.SaveYBusCOMout = self.runScriptCommand("SaveYbusInMatlabFormat(%s,%s)" %(fileName, IncludeVoltages))
         if self.__pwerr__():
-<<<<<<< HEAD
-            return False
+            raise FileException(self.error_message)
         # print(self.__ctime__(), "Successfully savd Ybus_inMatlabFormat to(%s):" % fileName)
-=======
-            raise FileException(self.error_message)
-        print(self.__ctime__(), "Successfully savd Ybus_inMatlabFormat to(%s):" % fileName)
->>>>>>> 584abe04
         return None
 
     def setParticipationFactors(self, Method, ConstantValue, Object):
@@ -548,13 +498,8 @@
         """
         self.SetParticipationFactorCOMout = self.runScriptCommand("SetParticipationFactors (%s,%s,%s)" %(Method, ConstantValue, Object))
         if self.__pwerr__():
-<<<<<<< HEAD
-            return False
-        # print(self.__ctime__(), "Successfully set ParticipationFactor to(%s):" % Method)
-=======
-            raise GeneralException(self.error_message)
-        print(self.__ctime__(), "Successfully set ParticipationFactor to(%s):" % Method)
->>>>>>> 584abe04
+            raise GeneralException(self.error_message)
+        #print(self.__ctime__(), "Successfully set ParticipationFactor to(%s):" % Method)
         return True
 
     def tsRunUntilSpecifiedTime(self, ContingencyName, RunOptions):
@@ -565,13 +510,8 @@
         """
         self.tsRunUntilSpecifiedTimeCOMout = self.runScriptCommand("TSRunUntilSpecifiedTime (%s,%s)" % (ContingencyName, RunOptions))
         if self.__pwerr__():
-<<<<<<< HEAD
-            return False
-        # print(self.__ctime__(), "Run until specified time(%s):" % ContingencyName)
-=======
-            raise GeneralException(self.error_message)
-        print(self.__ctime__(), "Run until specified time(%s):" % ContingencyName)
->>>>>>> 584abe04
+            raise GeneralException(self.error_message)
+        #print(self.__ctime__(), "Run until specified time(%s):" % ContingencyName)
         return True
 
     def tsWriteOptions(self, fileName, Options, Keyfield=' Primary'):
@@ -587,13 +527,8 @@
         """
         self.WriteOptionsCOMout = self.runScriptCommand("TSWriteOptions(%s,%s)" %(fileName, Options))
         if self.__pwerr__():
-<<<<<<< HEAD
-            return False
-        # print(self.__ctime__(), "Save transient stability option seting to(%s):" % fileName)
-=======
-            raise GeneralException(self.error_message)
-        print(self.__ctime__(), "Save transient stability option seting to(%s):" % fileName)
->>>>>>> 584abe04
+            raise GeneralException(self.error_message)
+        #print(self.__ctime__(), "Save transient stability option seting to(%s):" % fileName)
         return True
 
     def enterMode(self, mode):
@@ -608,14 +543,4 @@
         self.closeCase()
         del self.__pwcom__
         self.__pwcom__ = None
-        return None
-
-    # def __del__(self):
-<<<<<<< HEAD
-    #     self.exit()
-=======
-    #     self.exit()
-
-
-   
->>>>>>> 584abe04
+        return None