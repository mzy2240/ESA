--- conflicted
+++ resolved
@@ -539,10 +539,6 @@
             raise GeneralException(self.error_message)
         return True
 
-<<<<<<< HEAD
-=======
-
->>>>>>> 944cb1cb
     def exit(self):
         """Clean up for the PowerWorld COM object"""
         self.closeCase()
